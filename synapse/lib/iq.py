--- conflicted
+++ resolved
@@ -20,11 +20,8 @@
 """
 import io
 import os
-<<<<<<< HEAD
+import sys
 import time
-=======
-import sys
->>>>>>> 574fff03
 import types
 import shutil
 import logging
