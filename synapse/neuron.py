import os
import sys
import fcntl
import random
import socket
import logging
import threading
import collections
import multiprocessing

import synapse.exc as s_exc
import synapse.glob as s_glob
import synapse.common as s_common
import synapse.dyndeps as s_dyndeps
import synapse.eventbus as s_eventbus

import synapse.lib.kv as s_kv
import synapse.lib.net as s_net
import synapse.lib.config as s_config
import synapse.lib.msgpack as s_msgpack
import synapse.lib.threads as s_threads

import synapse.lib.crypto.ecc as s_ecc
import synapse.lib.crypto.vault as s_vault
import synapse.lib.crypto.tinfoil as s_tinfoil

logger = logging.getLogger(__name__)

defport = 65521 # the default neuron port

class SessBoss:
    '''
    Mixin base class for session managers.
    '''
    def __init__(self, auth, roots=()):

        self._boss_auth = auth

        self.roots = list(roots)

        root = s_vault.Cert.load(auth[1].get('root'))
        self.roots.append(root)

        # FIXME:  doesn't seem to be used
        # self._my_static_prv = s_ecc.PriKey.load(auth[1].get('ecdsa:prvkey'))

        self.cert = s_vault.Cert.load(auth[1].get('cert'))
        self.certbyts = self.cert.dump()

    def valid(self, cert):

        if not any([r.signed(cert) for r in self.roots]):
            return False

        tock = cert.tokn.get('expires')
        if tock is None:
            logger.warning('SessBoss: cert has no "expires" value')
            return False

        tick = s_common.now()
        if tock < tick:
            logger.warning('SessBoss: cert has expired')
            return False

        return True

class Cell(s_config.Configable, s_net.Link, SessBoss):
    '''
    A Cell is a micro-service in a neuron cluster.

    Args:
        dirn (str): Path to the directory backing the Cell.
        conf (dict): Configuration data.
    '''
    _def_port = 0

    def __init__(self, dirn, conf=None):

        s_net.Link.__init__(self)
        s_config.Configable.__init__(self)

        self.dirn = dirn
        s_common.gendir(dirn)

        # config file in the dir first...
        self.loadConfPath(self._path('config.json'))
        if conf is not None:
            self.setConfOpts(conf)

        self.reqConfOpts()

        self.plex = s_net.Plex()
        self.kvstor = s_kv.KvStor(self._path('cell.lmdb'))
        self.kvinfo = self.kvstor.getKvDict('cell:info')

        # open our vault
        self.vault = s_vault.Vault(self._path('vault.lmdb'))
        self.root = self.vault.genRootCert()

        # setup our certificate and private key
        auth = self._genSelfAuth()
        roots = self.vault.getRootCerts()
        SessBoss.__init__(self, auth, roots)

        self.cellinfo = {}
        self.cellauth = auth
        self.cellpool = None
        self.celluser = CellUser(auth, roots=roots)

        addr = self.getConfOpt('bind')
        port = self.getConfOpt('port')

        def onlink(link):
            sess = CellSess(link, self)

            link.onrx(sess.rx)

            # fini cuts both ways
            sess.onfini(link.fini)
            link.onfini(sess.fini)

        addr, port = self.plex.listen((addr, port), onlink)

        host = self.getConfOpt('host')
        self.celladdr = (host, port)

        # add it to our neuron reg info...
        self.cellinfo['addr'] = self.celladdr

        # lock cell.lock
        self.lockfd = s_common.genfile(self._path('cell.lock'))

        try:
            fcntl.lockf(self.lockfd, fcntl.LOCK_EX | fcntl.LOCK_NB)
        except OSError as e:
            logger.exception('Failed to obtain lock for [%s]', self.lockfd.name)
            raise

        self.onfini(self._onCellFini)
        self.onfini(self.finiCell)

        self.neuraddr = self.cellauth[1].get('neuron')
        if self.neuraddr is not None:
            self.cellpool = CellPool(auth, self.neuraddr, neurfunc=self._onNeurSess)
            self.onfini(self.cellpool.fini)

        # Give implementers the chance to hook into the cell
        self.postCell()

        logger.debug('Cell is done initializing')

    def _onNeurSess(self, sess):

        def retn(ok, retn):

            if not ok:
                logger.warning('%s cell:reg %r' % (self.__class__.__name__, ok))

            # either way, try again soon...
            if not sess.isfini:
                s_glob.sched.insec(60, cellreg)

        def cellreg():

            if sess.isfini:
                return

            sess.callx(('cell:reg', self.cellinfo), retn)

        cellreg()

    def _genCellName(self, name):
        return name

    def _genSelfAuth(self):

        path = self._path('cell.auth')
        if os.path.isfile(path):
            with open(path, 'rb') as fd:
                return s_msgpack.un(fd.read())

        name = self._genCellName('root')
        root = self.vault.genUserAuth(name)
        with open(path, 'wb') as fd:
            fd.write(s_msgpack.en(root))

        path = self._path('user.auth')

        name = self._genCellName('user')
        user = self.vault.genUserAuth(name)
        with open(path, 'wb') as fd:
            fd.write(s_msgpack.en(user))

        return root

    def _onCellFini(self):
        self.plex.fini()
        self.kvstor.fini()
        self.vault.fini()
        self.lockfd.close()

    def postCell(self):
        '''
        Module implementers may over-ride this method to initialize the cell
        *after* the configuration data has been loaded.

        Returns:
            None
        '''
        pass

    def finiCell(self):
        '''
        Module implementors may over-ride this method to automatically tear down
        resources created during postCell().
        '''
        pass

    def handlers(self):
        '''
        Module implementors may over-ride this method to provide the
        ``<mesg>:<func>`` mapping required for the Cell link layer.

        Returns:
            dict: Dictionary mapping endpoints to functions.
        '''
        return {
            'cell:ping': self._onCellPing,
        }

    def genUserAuth(self, name):
        '''
        Generate an auth blob that is valid for this Cell.

        Args:
            name (str): Name of the user to generate the auth blob for.

        Returns:
            ((str, dict)): A user auth tufo.
        '''
        return self.vault.genUserAuth(name)

    def getCellAddr(self):
        '''
        Return a (host, port) address tuple for the Cell.
        '''
        return self.celladdr

    def getCellAuth(self):
        '''
        Return the auth structure for this Cell.

        Returns:
            ((str,dict)): Auth tufo for this Cell.
        '''
        return self.cellauth

    def getRootCert(self):
        '''
        Get the root certificate for the cell.

        Returns:
            s_vault.Cert: The root Cert object for the cell.
        '''
        return self.root

    def getCellDict(self, name):
        '''
        Get a KvDict with a given name.

        Args:
            name (str): Name of the KvDict.

        Notes:
            Module implementers may use the ``getCellDict()`` API to get
            a KvDict object which acts like a Python dictionary, but will
            persist data across process startup/shutdown.  The keys and
            values are msgpack encoded prior to storing them, allowing the
            persistence of complex data structures.

        Returns:
            s_kv.KvDict: A persistent KvDict.
        '''
        return self.kvstor.getKvDict('cell:dict:' + name)

    def getCellSet(self, name):
        '''
        Get a KvList with a given name.
        '''
        return self.kvstor.getKvSet('cell:set:' + name)

    def _onCellPing(self, chan, mesg):
        data = mesg[1].get('data')
        chan.txfini(data)

    def _path(self, *paths):
        '''
        Join a path relative to the cell persistence directory.
        '''
        return os.path.join(self.dirn, *paths)

    def getCellPath(self, *paths):
        '''
        Get a file path underneath the underlying Cell path.

        Args:
            *paths: Paths to join together.

        Notes:
            Does not protect against path traversal.
            This does not make any required paths.

        Returns:
            str: Path under the cell
        '''
        return os.path.join(self.dirn, 'cell', *paths)

    def getCellDir(self, *paths):
        '''
        Get (and make) a directory underneath the underlying Cell path.

        Args:
            *paths: Paths to join together

        Notes:
            Does not protect against path traversal.

        Returns:
            str: Path under the cell
        '''
        return s_common.gendir(self.dirn, 'cell', *paths)

    def initConfDefs(self):
        self.addConfDefs((
            ('ctor', {
                'ex': 'synapse.cells.axon',
                'doc': 'The path to the cell constructor'}),

            ('bind', {'defval': '0.0.0.0', 'req': 1,
<<<<<<< HEAD
             'doc': 'The IP address to bind'}),

            ('host', {'defval': socket.gethostname(),
             'doc': 'The host name used to connect to this cell (should resolve over DNS).'}),

            ('port', {'defval': 0,
             'doc': 'The TCP port to bind (defaults to dynamic)'}),
        )
=======
                'ex': '127.0.0.1',
                'doc': 'The IP address to bind'}),

            ('host', {'defval': socket.gethostname(),
                'ex': 'cell.vertex.link',
                'doc': 'The host name used to connect to this cell (should resolve over DNS).'}),

            ('port', {'defval': 0,
                'doc': 'The TCP port to bind (defaults to dynamic)'}),
        ))
>>>>>>> 60a37c6b

class Neuron(Cell):
    '''
    A neuron node is the "master cell" for a neuron cluster.
    '''
    def postCell(self):
        self.cells = self.getCellDict('cells')

    def handlers(self):
        return {
            'cell:get': self._onCellGet,
            'cell:reg': self._onCellReg,
            'cell:init': self._onCellInit,
            'cell:list': self._onCellList,
        }

    def _genCellName(self, name):
        host = self.getConfOpt('host')
        return '%s@%s' % (name, host)

    def _onCellGet(self, chan, mesg):
        name = mesg[1].get('name')
        info = self.cells.get(name)
        chan.txfini((True, info))

    @s_glob.inpool
    def _onCellReg(self, chan, mesg):

        peer = chan.getLinkProp('cell:peer')
        if peer is None:
            enfo = ('NoCellPeer', {})
            chan.tx((False, enfo))
            return

        info = mesg[1]

        self.cells.set(peer, info)
        self.fire('cell:reg', name=peer, info=info)

        logger.info('cell registered: %s %r', peer, info)

        chan.txfini((True, True))
        return

    def _onCellList(self, chan, mesg):
        cells = self.cells.items()
        chan.tx((True, cells))

    @s_glob.inpool
    def _onCellInit(self, chan, mesg):

        # for now, only let root provision...
        root = 'root@%s' % (self.getConfOpt('host'),)

        peer = chan.getLinkProp('cell:peer')
        if peer != root:
            logger.warning('cell:init not allowed for: %s' % (peer,))
            return chan.tx((False, None))

        name = mesg[1].get('name').split('@')[0]
        auth = self.genCellAuth(name)
        chan.tx((True, auth))

    def getCellInfo(self, name):
        '''
        Return the info dict for a given cell by name.
        '''
        return self.cells.get(name)

    def getCellList(self):
        '''
        Return a list of (name, info) tuples for the known cells.
        '''
        return self.cells.items()

    def genCellAuth(self, name):
        '''
        Generate or retrieve an auth/provision blob for a cell.

        Args:
            name (str): The unqualified cell name (ex. "axon00")
        '''
        host = self.getConfOpt('host')
        full = '%s@%s' % (name, host)

        auth = self.vault.genUserAuth(full)

        auth[1]['neuron'] = self.getCellAddr()

        return auth

    def initConfDefs(self):
        Cell.initConfDefs(self)
        self.addConfDefs((
            ('port', {'defval': defport, 'req': 1,
<<<<<<< HEAD
             'doc': 'The TCP port to bind (defaults to %d)' % defport}),
        )
=======
                'doc': 'The TCP port to bind (defaults to %d)' % defport}),
        ))
>>>>>>> 60a37c6b

class Sess(s_net.Link):

    '''
    Manages network session establishment and maintainance

    We use NIST SP 56A r2 "C(2e, 2s, ECC DH)", a scheme where both parties have 2 key pairs:  static and ephemeral.

    Sequence diagram U: initiator, V: listener, Ec:  public ephemeral initiator key, ec: private ephemeral initiator

    U -> V:  Ec, initiator cert
    V -> U:  Es, listener cert, encrypted message ("helo")

    The first encrypted message is sent in order to as quickly as possible identify a failure.
    '''

    def __init__(self, link, boss, lisn=False):

        s_net.Link.__init__(self, link)

        self.chain(link)

        self._sess_boss = boss

        self.is_lisn = lisn    # True if we are the listener.

        self.tx_tinh = None
        self.rx_tinh = None

    def handlers(self):
        return {
            'helo': self._onMesgHelo,
            'xmit': self._onMesgXmit,
        }

    def setRxKey(self, rxkey):
        self.rxtinh = s_tinfoil.TinFoilHat(rxkey)

    def _tx_real(self, mesg):

        if self.txtinh is None:
            raise s_exc.NotReady()

        data = self.txtinh.enc(s_msgpack.en(mesg))
        self.link.tx(('xmit', {'data': data}))

    def _onMesgXmit(self, link, mesg):

        if self.rxtinh is None:
            logger.warning('xmit message before rxkey')
            raise s_common.NotReady()

        data = mesg[1].get('data')
        newm = s_msgpack.un(self.rxtinh.dec(data))

        try:
            self.taskplex.rx(self, newm)
        except Exception as e:
            logger.exception('xmit taskplex error')

    def _onMesgSkey(self, link, mesg):

        data = mesg[1].get('data')

        skey = self._sess_boss.decrypt(data)

        self.setRxKey(skey)

    def _calcKeys(self, my_ephem_prv, peer_ephem_pub, my_static_prv, peer_static_prv):

        km = s_ecc.doECDHE(my_ephem_prv, peer_ephem_pub, my_static_prv, peer_static_prv, info='session')

        tinh1 = s_tinfoil.TinFoilHot(km[:32])
        tinh2 = s_tinfoil.TinFoilHot(km[32:])
        return tinh1, tinh2

    @s_glob.inpool
    def _initiateSession(self):
        ''' (As the client) start a new session

        Send ephemeral public and my certificate
        '''
        assert not self.is_lisn
        self._my_ephem_prv = s_ecc.PriKey.generate()
        self.link.tx(('helo', {'ephem_pub': self._my_ephem_prv.public().dump(),
                               'cert': self._sess_boss.certbyts}))

    def _handle_session_msg(self, mesg):
        if self.tx_tinh:
            logger.warning('Protocol violation: Received two client helos')
            self.fini()
            return

        if self.is_lisn:
            self._my_ephem_prv = s_ecc.PriKey.generate()

        peer_cert = s_vault.Cert.load(mesg[1].get('cert'))
        peer_ephem_pub = s_ecc.PubKey.load(mesg[1].get('ephem_pub'))

        if not self._sess_boss.valid(peer_cert):
            clsn = self.__class__.__name__
            logger.warning('%s got bad cert (%r)' % (clsn, peer_cert.iden(),))
            self.fini()
            return

        peer_static_pub = s_ecc.PubKey.load(peer_cert.tokn.get('ecdsa:pubkey'))
        self.rx_tinh, self.tx_tinh = self._calcKeys(self._my_ephem_prv, peer_ephem_pub,
                                                    self._sess_boss._my_static_prv, peer_static_pub)
        return peer_cert

    @s_glob.inpool
    def _onMesgHelo(self, link, mesg):
        '''
        (As the server) handle receiving the session establishment message from client.

        send back our ephemerical public, our cert, and an encrypted message
        '''

        peer_cert = self._handle_session_msg(mesg)

        if self.is_lisn:
            # This would be a good place to stick version or info stuff
            first_message = {}
            self.link.tx(('helo', {'ephem_pub': self._my_ephem_prv.public().dump(),
                                   'cert': self._sess_boss.certbyts,
                                   'msg': self.txtinh.enc(s_msgpack.en(first_message))}))

        user = peer_cert.tokn.get('user')
        self.setLinkProp('cell:peer', user)

        self.fire('sess:txok')

        self._my_ephem_prv = None

class UserSess(Sess):
    '''
    The session object for a CellUser.
    '''
    def __init__(self, chan, prox):
        Sess.__init__(self, chan, prox, lisn=False)
        self._sess_prox = prox
        self._txok_evnt = threading.Event()
        self.on('sess:txok', self._setTxOk)

        self.taskplex = s_net.ChanPlex()
        self.taskplex.setLinkProp('repr', 'UserSess.taskplex')

    def _setTxOk(self, mesg):
        self._txok_evnt.set()

    def waittx(self, timeout=None):
        self._txok_evnt.wait(timeout=timeout)
        return self._txok_evnt.is_set()

    def call(self, mesg, timeout=None):
        '''
        Call a Cell endpoint which returns a single value.
        '''
        with self.task(mesg, timeout=timeout) as chan:
            return chan.next(timeout=timeout)

    def callx(self, mesg, func):

        if self.isfini:
            return func(False, ('IsFini', {}))

        chan = self.chan()

        def rx(link, data):
            chan.setLinkProp('callx:retn', True)
            chan.fini()
            func(*data) # ok, retn

        chan.onrx(rx)

        def fini():

            if chan.getLinkProp('callx:retn') is not None:
                return

            func(False, ('LinkTimeOut', {}))

        chan.onfini(fini)
        chan.tx(mesg)

    def task(self, mesg=None, timeout=None):
        '''
        Open a new channel within our session.
        '''
        chan = self.taskplex.open(self)
        chan.setq()

        if mesg is not None:
            chan.tx(mesg)

        return chan

    def chan(self):
        return self.taskplex.open(self)

class CellSess(Sess):
    '''
    The session object for the Cell.
    '''
    def __init__(self, chan, cell):

        Sess.__init__(self, chan, cell, lisn=True)
        self._sess_cell = cell

        def onchan(chan):
            chan.setLinkProp('cell:peer', self.getLinkProp('cell:peer'))
            chan.onrx(self._sess_cell.rx)

        self.taskplex = s_net.ChanPlex(onchan=onchan)
        self.taskplex.setLinkProp('repr', 'CellSess.taskplex')

        self.onfini(self.taskplex.fini)

class CellUser(SessBoss):

    def __init__(self, auth, roots=()):
        SessBoss.__init__(self, auth, roots=roots)

    def open(self, addr, timeout=None):
        '''
        Synchronously opens the Cell at the remote addr and return a UserSess Link.

        Args:
            addr ((str,int)): A (host, port) address tuple
            timeout (int/float): Connection timeout in seconds.

        Raises:
            CellUserErr: Raised if a timeout or link negotiation fails.  May have
            additional data in the ``excfo`` field.

        Returns:
            UserSess: The connected Link.
        '''
        with s_threads.RetnWait() as retn:

            def onlink(ok, link):

                if not ok:
                    erno = link
                    errs = os.strerror(erno)
                    return retn.errx(OSError(erno, errs))

                sess = UserSess(link, self)
                sess._initiateSession()

                retn.retn(sess)

            s_glob.plex.connect(tuple(addr), onlink)

            isok, sess = retn.wait(timeout=timeout)
            if not isok:
                raise s_common.CellUserErr(mesg='retnwait timed out or failed', excfo=sess)

        if not sess.waittx(timeout=timeout):
            raise s_common.CellUserErr(mesg='waittx timed out or failed')

        return sess

    def getCellSess(self, addr, func):
        '''
        A non-blocking way to form a session to a remote Cell.

        Args:
            addr (tuple): A address, port tuple.
            func: A callback function which takes a (ok, retn) args

        Returns:
            None
        '''
        def onsock(ok, retn):

            if not ok:
                return func(False, retn)

            link = retn
            sess = UserSess(link, self)

            def txok(x):
                sess.setLinkProp('sess:txok', True)
                func(True, sess)

            def fini():

                # if we dont have a peer, we were not successful
                if sess.getLinkProp('cell:peer') is not None:
                    return

                func(False, ('IsFini', {}))

            sess.on('sess:txok', txok)
            sess.onfini(fini)

            sess._initiateSession()

        s_glob.plex.connect(tuple(addr), onsock)

def getCellCtor(dirn, conf=None):
    '''
    Find the ctor option for a Cell and resolve the function.

    Args:
        dirn (str): The path to the Cell directory. This may contain the the
         ctor in the ``config.json`` file.
        conf (dict): Configuration dictionary for the cell. This may contain
         the ctor in the ``ctor`` key.

    Returns:
        ((str, function)): The python path to the ctor function and the resolved function.

    Raises:
        ReqConfOpt: If the ctor cannot be resolved from the cell path or conf
        NoSuchCtor: If the ctor function cannot be resolved.
    '''
    ctor = None

    if conf is not None:
        ctor = conf.get('ctor')

    path = s_common.genpath(dirn, 'config.json')

    if ctor is None and os.path.isfile(path):
        subconf = s_common.jsload(path)
        ctor = subconf.get('ctor')

    if ctor is None:
        raise s_common.ReqConfOpt(mesg='Missing ctor, cannot divide',
                                  name='ctor')

    func = s_dyndeps.getDynLocal(ctor)
    if func is None:
        raise s_common.NoSuchCtor(mesg='Cannot resolve ctor',
                                  name=ctor)

    return ctor, func

def divide(dirn, conf=None):
    '''
    Create an instance of a Cell in a subprocess.

    Args:
        dirn (str): Path to the directory backing the Cell.
        conf (dict): Configuration data.

    Returns:
        multiprocessing.Process: The Process object which was created to run the Cell
    '''
    ctx = multiprocessing.get_context('spawn')
    proc = ctx.Process(target=main, args=(dirn, conf))
    proc.start()

    return proc

def main(dirn, conf=None):
    '''
    Initialize and execute the main loop for a Cell.

    Args:
        dirn (str): Directory backing the Cell data.
        conf (dict): Configuration dictionary.

    Notes:
        This ends up calling ``main()`` on the Cell, and does not return
         anything. It cals sys.exit() at the end of its processing.
    '''
    try:

        # Configure logging since we may have come in via
        # multiprocessing.Process as part of a Daemon config.
        s_common.setlogging(logger,
                            os.getenv('SYN_TEST_LOG_LEVEL', 'WARNING'))

        dirn = s_common.genpath(dirn)
        ctor, func = getCellCtor(dirn, conf=conf)

        cell = func(dirn, conf)

        addr = cell.getCellAddr()
        logger.warning('cell divided: %s (%s) addr: %r' % (ctor, dirn, addr))

        cell.main()
        sys.exit(0)
    except Exception as e:
        logger.exception('main: %s (%s)' % (dirn, e))
        sys.exit(1)

class CellPool(s_eventbus.EventBus):
    '''
    A CellPool maintains sessions with a neuron and cells.
    '''
    def __init__(self, auth, neuraddr, neurfunc=None):
        s_eventbus.EventBus.__init__(self)

        self.neur = None
        self.neuraddr = neuraddr
        self.neurfunc = neurfunc

        self.auth = auth
        self.user = CellUser(auth)
        self.names = collections.deque() # used for round robin..

        self.ctors = {}
        self.cells = s_eventbus.BusRef()
        self.neurok = threading.Event()

        self._fireNeurLink()
        self.onfini(self.cells.fini)

    def neurwait(self, timeout=None):
        '''
        Wait for the neuron connection to be ready.

        Returns:
            bool: True on ready, False on timeout.
        '''
        return self.neurok.wait(timeout=timeout)

    def items(self):
        return self.cells.items()

    def _fireNeurLink(self):

        if self.isfini:
            return

        def fini():
            if not self.isfini:
                self._fireNeurLink()

        def onsess(ok, sess):

            if not ok:
                if self.isfini:
                    return
                s_glob.sched.insec(2, self._fireNeurLink)
                return

            sess.onfini(fini)

            self.neur = sess
            self.neurok.set()
            if self.neurfunc:
                self.neurfunc(sess)

        self.user.getCellSess(self.neuraddr, onsess)

    def add(self, name, func=None):
        '''
        Add a named cell to the pool.

        Func will be called back with each new Sess formed.
        '''
        self.names.append(name)

        def retry():
            if not self.isfini:
                s_glob.sched.insec(2, connect)

        def onsess(ok, retn):
            if self.isfini:
                return

            if not ok:
                logger.warning('CellPool.add(%s) onsess error: %r' % (name, retn))
                return retry()

            sess = retn

            sess.onfini(connect)
            self.cells.put(name, sess)
            self.fire('cell:add', name=name, sess=sess)

            if func is not None:
                try:
                    func(sess)
                except Exception as e:
                    logger.exception('CellPool.add(%s) callback failed' % (name,))

        def onlook(ok, retn):
            if self.isfini:
                return

            if not ok:
                logger.warning('CellPool.add(%s) onlook error: %r' % (name, retn))
                return retry()

            addr = retn.get('addr')
            self.user.getCellSess(addr, onsess)

        def connect():
            if self.isfini:
                return

            self.lookup(name, onlook)

        connect()

    def get(self, name):
        return self.cells.get(name)

    def lookup(self, name, func):

        if self.neur is None:
            return func(False, ('NotReady', {}))

        mesg = ('cell:get', {'name': name})
        self.neur.callx(mesg, func)

    def any(self):

        items = self.cells.items()
        if not items:
            return False, ('NotReady', {})

        return True, random.choice(items)

if __name__ == '__main__':
    main(sys.argv[1])<|MERGE_RESOLUTION|>--- conflicted
+++ resolved
@@ -337,17 +337,6 @@
                 'doc': 'The path to the cell constructor'}),
 
             ('bind', {'defval': '0.0.0.0', 'req': 1,
-<<<<<<< HEAD
-             'doc': 'The IP address to bind'}),
-
-            ('host', {'defval': socket.gethostname(),
-             'doc': 'The host name used to connect to this cell (should resolve over DNS).'}),
-
-            ('port', {'defval': 0,
-             'doc': 'The TCP port to bind (defaults to dynamic)'}),
-        )
-=======
-                'ex': '127.0.0.1',
                 'doc': 'The IP address to bind'}),
 
             ('host', {'defval': socket.gethostname(),
@@ -357,7 +346,6 @@
             ('port', {'defval': 0,
                 'doc': 'The TCP port to bind (defaults to dynamic)'}),
         ))
->>>>>>> 60a37c6b
 
 class Neuron(Cell):
     '''
@@ -453,13 +441,8 @@
         Cell.initConfDefs(self)
         self.addConfDefs((
             ('port', {'defval': defport, 'req': 1,
-<<<<<<< HEAD
-             'doc': 'The TCP port to bind (defaults to %d)' % defport}),
-        )
-=======
                 'doc': 'The TCP port to bind (defaults to %d)' % defport}),
         ))
->>>>>>> 60a37c6b
 
 class Sess(s_net.Link):
 
