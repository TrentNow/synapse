--- conflicted
+++ resolved
@@ -13,51 +13,7 @@
 from synapse.lib.module import CoreModule, modelrev
 
 def castInetDeFang(valu):
-<<<<<<< HEAD
-    return valu.replace('[.]','.')
-
-def addCoreOns(core):
-
-    # add an inet:defang cast to swap [.] to .
-    core.addTypeCast('inet:defang',castInetDeFang)
-
-    def onTufoFormPasswd(mesg):
-        valu = mesg[1].get('valu')
-        props = mesg[1].get('props')
-        props['inet:passwd:md5'] = hashlib.md5( valu.encode('utf8') ).hexdigest()
-        props['inet:passwd:sha1'] = hashlib.sha1( valu.encode('utf8') ).hexdigest()
-        props['inet:passwd:sha256'] = hashlib.sha256( valu.encode('utf8') ).hexdigest()
-
-    def onTufoFormFqdn(mesg):
-
-        valu = mesg[1].get('valu')
-        props = mesg[1].get('props')
-
-        domain = props.get('inet:fqdn:domain')
-        if domain:
-            node = core.formTufoByProp('inet:fqdn',domain)
-            if node[1].get('inet:fqdn:sfx'):
-                props['inet:fqdn:zone'] = 1
-
-        #parts = valu.split('.',1)
-        #if len(parts) > 1:
-            #props['inet:fqdn:domain'] = parts[1]
-            #pafo = core.formTufoByProp('inet:fqdn',parts[1])
-            #if pafo[1].get('inet:fqdn:sfx'):
-                #props['inet:fqdn:zone'] = 1
-
-    def onTufoSetFqdnSfx(mesg):
-        sfx = mesg[1].get('newv')
-        fqdn = mesg[1].get('valu')
-        for tufo in core.getTufosByProp('inet:fqdn:domain', fqdn):
-            core.setTufoProp(tufo, 'zone', sfx)
-
-    core.on('node:form',onTufoFormFqdn, form='inet:fqdn')
-    core.on('node:set',onTufoSetFqdnSfx, prop='inet:fqdn:sfx')
-    core.on('node:form',onTufoFormPasswd, form='inet:passwd')
-=======
     return valu.replace('[.]', '.')
->>>>>>> 94aad9d1
 
 def ipv4str(valu):
     byts = struct.pack('>I', valu)
@@ -106,14 +62,10 @@
     )
 
     def norm(self, valu, oldval=None):
-<<<<<<< HEAD
-        valu = valu.replace('[.]','.')
-=======
         valu = valu.replace('[.]', '.')
         if not fqdnre.match(valu):
             self._raiseBadValu(valu)
 
->>>>>>> 94aad9d1
         try:
             valu = valu.encode('idna').decode('utf8').lower()
         except UnicodeError as e:
@@ -128,15 +80,11 @@
             subs['domain'] = parts[1]
         else:
             subs['sfx'] = 1
-<<<<<<< HEAD
+
         return valu,subs
 
     def repr(self, valu):
         return valu.encode('utf8').decode('idna')
-
-=======
-        return valu, subs
->>>>>>> 94aad9d1
 
 # RFC5952 compatible
 def ipv6norm(text):
