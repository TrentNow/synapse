--- conflicted
+++ resolved
@@ -460,7 +460,6 @@
             node = core.eval('inet:ipv4=5.6.7.8')[0]
             self.eq( node[1].get('inet:ipv4:cc'), 'us' )
 
-<<<<<<< HEAD
     def test_storm_tag_ival(self):
 
         with s_cortex.openurl('ram:///') as core:
@@ -480,11 +479,10 @@
 
             nodes = core.eval('inet:ipv4 -#foo.bar@201606')
             self.eq( nodes[0][1].get('inet:ipv4'), 0x05060708)
-=======
+
     def test_storm_edit_end(self):
         with s_cortex.openurl('ram:///') as core:
             self.eq( len(core.eval(' [ inet:dns:a="woot.com/1.2.3.4" ] +:seen:min >= "2014" ')), 0)
->>>>>>> ea47de5d
 
 class LimitTest(SynTest):
 
