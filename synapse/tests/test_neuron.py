--- conflicted
+++ resolved
@@ -268,15 +268,12 @@
 
             with s_neuron.Neuron(path, conf) as neur:
 
-<<<<<<< HEAD
-=======
                 cdef = neur.getConfDef('port')
                 self.eq(s_neuron.defport, cdef[1].get('defval'))
 
                 path = s_common.genpath(path, 'cell.auth')
                 root = s_msgpack.loadfile(path)
 
->>>>>>> 60a37c6b
                 def onreg(mesg):
                     steps.done('cell:reg')
 
