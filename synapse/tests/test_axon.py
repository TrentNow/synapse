import struct

import synapse.axon as s_axon
import synapse.common as s_common
import synapse.neuron as s_neuron

import synapse.lib.crypto.vault as s_vault

from synapse.tests.common import *

asdfmd5 = hashlib.md5(b'asdfasdf').hexdigest()
asdfsha1 = hashlib.sha1(b'asdfasdf').hexdigest()
asdfsha256 = hashlib.sha256(b'asdfasdf').hexdigest()
asdfsha512 = hashlib.sha512(b'asdfasdf').hexdigest()

logger = logging.getLogger(__name__)

def u64(x):
    return struct.pack('>Q', x)

class AxonTest(SynTest):

    def test_axon_blob(self):

        with self.getTestDir() as dirn:

            path0 = os.path.join(dirn, 'blob0')
            with s_axon.BlobStor(path0) as bst0:

                buid = b'\x56' * 32
                blobs = (
                    (buid + u64(0), b'asdf'),
                    (buid + u64(1), b'qwer'),
                    (buid + u64(2), b'hehe'),
                    (buid + u64(3), b'haha'),
                )

                bst0.save(blobs)

                retn = b''.join(bst0.load(buid))
                self.eq(retn, b'asdfqwerhehehaha')

                path1 = os.path.join(dirn, 'blob1')

                with s_axon.BlobStor(path1) as bst1:

                    bst1._saveCloneRows(bst0.clone(0))

                    retn = b''.join(bst1.load(buid))
<<<<<<< HEAD
                    self.eq(retn, b'asdfqwerhehehaha')
=======
                    self.eq(retn, b'asdfqwerhehehaha')

    def test_axon_base(self):

        with self.getTestDir() as dirn:

            with s_axon.AxonCell(dirn) as axon:

                self.false(axon.has('md5', asdfmd5))

                axon.eat((b'asdfasdf',))

                self.true(axon.has('md5', asdfmd5))
                self.true(axon.has('sha1', asdfsha1))
                self.true(axon.has('sha256', asdfsha256))
                self.true(axon.has('sha512', asdfsha512))

                answ = list(axon.find('sha256', asdfsha256))
                self.len(1, answ)

                byts = b''.join(axon.bytes('sha256', asdfsha256))
                self.eq(b'asdfasdf', byts)

                # test upload by hacking blocksize...
                axon.blocksize = 2
                axon.upload((b'qw', b'er', b'q', b'wer'))

                qwersha256 = hashlib.sha256(b'qwerqwer').hexdigest()

                self.true(axon.has('sha256', qwersha256))

                byts = b''.join(axon.bytes('sha256', qwersha256))
                self.eq(b'qwerqwer', byts)

    def newp_axon_cell(self):

        with self.getTestDir() as dirn:

            conf = {'host': '127.0.0.1'}
            with s_axon.AxonCell(dirn, conf=conf) as cell:

                port = cell.getCellPort()
                auth = cell.genUserAuth('visi@vertex.link')

                addr = ('127.0.0.1', port)

                axon = s_axon.AxonUser(auth, addr, timeout=4)

                self.true(axon.eat(b'asdfasdf'))
                self.false(axon.eat(b'asdfasdf'))

                self.true(axon.has('md5', asdfmd5))

                byts = b''.join(axon.bytes('md5', asdfmd5))
                self.eq(byts, b'asdfasdf')
>>>>>>> d3522e83
<|MERGE_RESOLUTION|>--- conflicted
+++ resolved
@@ -47,62 +47,4 @@
                     bst1._saveCloneRows(bst0.clone(0))
 
                     retn = b''.join(bst1.load(buid))
-<<<<<<< HEAD
-                    self.eq(retn, b'asdfqwerhehehaha')
-=======
-                    self.eq(retn, b'asdfqwerhehehaha')
-
-    def test_axon_base(self):
-
-        with self.getTestDir() as dirn:
-
-            with s_axon.AxonCell(dirn) as axon:
-
-                self.false(axon.has('md5', asdfmd5))
-
-                axon.eat((b'asdfasdf',))
-
-                self.true(axon.has('md5', asdfmd5))
-                self.true(axon.has('sha1', asdfsha1))
-                self.true(axon.has('sha256', asdfsha256))
-                self.true(axon.has('sha512', asdfsha512))
-
-                answ = list(axon.find('sha256', asdfsha256))
-                self.len(1, answ)
-
-                byts = b''.join(axon.bytes('sha256', asdfsha256))
-                self.eq(b'asdfasdf', byts)
-
-                # test upload by hacking blocksize...
-                axon.blocksize = 2
-                axon.upload((b'qw', b'er', b'q', b'wer'))
-
-                qwersha256 = hashlib.sha256(b'qwerqwer').hexdigest()
-
-                self.true(axon.has('sha256', qwersha256))
-
-                byts = b''.join(axon.bytes('sha256', qwersha256))
-                self.eq(b'qwerqwer', byts)
-
-    def newp_axon_cell(self):
-
-        with self.getTestDir() as dirn:
-
-            conf = {'host': '127.0.0.1'}
-            with s_axon.AxonCell(dirn, conf=conf) as cell:
-
-                port = cell.getCellPort()
-                auth = cell.genUserAuth('visi@vertex.link')
-
-                addr = ('127.0.0.1', port)
-
-                axon = s_axon.AxonUser(auth, addr, timeout=4)
-
-                self.true(axon.eat(b'asdfasdf'))
-                self.false(axon.eat(b'asdfasdf'))
-
-                self.true(axon.has('md5', asdfmd5))
-
-                byts = b''.join(axon.bytes('md5', asdfmd5))
-                self.eq(byts, b'asdfasdf')
->>>>>>> d3522e83
+                    self.eq(retn, b'asdfqwerhehehaha')