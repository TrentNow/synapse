import struct

import synapse.axon as s_axon
import synapse.common as s_common
import synapse.neuron as s_neuron

import synapse.lib.crypto.vault as s_vault

from synapse.tests.common import *

logger = logging.getLogger(__name__)

#bbuf = s_const.mebibyte * 130 * b'\00'
bbuf = b'V' * 32100

nullhash = hashlib.sha256(b'').digest()
bbufhash = hashlib.sha256(bbuf).digest()
asdfhash = hashlib.sha256(b'asdfasdf').digest()
hehahash = hashlib.sha256(b'hehehaha').digest()

def u64(x):
    return struct.pack('>Q', x)

class AxonTest(SynTest):

    def test_axon_blob(self):

        with self.getTestDir() as dirn:

            path0 = os.path.join(dirn, 'blob0')
            with s_axon.BlobStor(path0) as bst0:

                buid = b'\x56' * 32
                blobs = (
                    (buid + u64(0), b'asdf'),
                    (buid + u64(1), b'qwer'),
                    (buid + u64(2), b'hehe'),
                    (buid + u64(3), b'haha'),
                )

                bst0.save(blobs)

                retn = b''.join(bst0.load(buid))
                self.eq(retn, b'asdfqwerhehehaha')

                # Order doesn't matter since we're indexed chunks
                buid2 = b'\x01' * 32
                blobs = (
                    (buid2 + u64(3), b'sale'),
                    (buid2 + u64(1), b'b33f'),
                    (buid2 + u64(0), b'dead'),
                    (buid2 + u64(2), b'f0re'),
                )

                # We do not have bytes for buid2 yet
                bl = []
                for byts in bst0.load(buid2):
                    bl.append(byts)
                self.eq(bl, [])

                bst0.save(blobs)
                retn = b''.join(bst0.load(buid2))
                self.eq(retn, b'deadb33ff0resale')

                # We can store and retrieve an empty string
                buid3 = b'\x02' * 32
                blobs = (
                    (buid3 + u64(0), b''),
                )
                bst0.save(blobs)
                bl = []
                for byts in bst0.load(buid3):
                    bl.append(byts)
                self.eq(bl, [b''])
                retn = b''.join(bl)
                self.eq(retn, b'')

                path1 = os.path.join(dirn, 'blob1')

                with s_axon.BlobStor(path1) as bst1:

                    bst1.addCloneRows(bst0.clone(0))

                    retn = b''.join(bst1.load(buid))
                    self.eq(retn, b'asdfqwerhehehaha')
                    retn = b''.join(bst1.load(buid2))
                    self.eq(retn, b'deadb33ff0resale')
                    retn = b''.join(bst0.load(buid3))
                    self.eq(retn, b'')

                    bst1.addCloneRows([])  # Empty addCloneRows call for coverage

    def test_axon_blob_stat(self):

        with self.getTestDir() as dirn:

            path0 = os.path.join(dirn, 'blob0')
            with s_axon.BlobStor(path0) as bst0:

                buid = b'\x56' * 32
                blobs = (
                    (buid + u64(0), os.urandom(1000)),
                    (buid + u64(1), b'qwer'),
                    (buid + u64(2), b'hehe'),
                    (buid + u64(3), b'haha'),
                )  # 4 blocks, size 1000 + 4 + 4 + 4 = 1012 bytes

                stats = bst0.stat()
                self.eq(stats, {})

                bst0.save(blobs[0:1])
                stats = bst0.stat()
                self.eq(stats, {'bytes': 1000, 'blocks': 1})

                bst0.save(blobs[1:])
                stats = bst0.stat()
                self.eq(stats, {'bytes': 1012, 'blocks': 4})

    def test_axon_blob_metrics(self):

        with self.getTestDir() as dirn:

            path0 = os.path.join(dirn, 'blob0')
            with s_axon.BlobStor(path0) as bst0:

                buid = b'\x56' * 32
                blobs = (
                    (buid + u64(0), os.urandom(1000)),
                    (buid + u64(1), b'qwer'),
                    (buid + u64(2), b'hehe'),
                    (buid + u64(3), b'haha'),
                )  # 4 blocks, size 1000 + 4 + 4 + 4 = 1012 bytes

                metrics = sorted(list(bst0.metrics()))
                self.eq(metrics, [])

                bst0.save(blobs[0:1])
                metrics = []
                for item in bst0.metrics():
                    item[1].pop('time')
                    metrics.append(item[1])
                self.eq(metrics, [{'size': 1000, 'blocks': 1}])

                bst0.save(blobs[1:])
                metrics = []
                for item in bst0.metrics():
                    item[1].pop('time')
                    metrics.append(item[1])
                self.eq(metrics, [{'size': 1000, 'blocks': 1}, {'blocks': 3, 'size': 12}])

    def test_axon_cell(self):

        # implement as many tests as possible in this one
        # since it *has* to use a neuron to work correctly

        # put all the things that need fini() into a BusRef...
        with self.getTestDir() as dirn:

            with s_eventbus.BusRef() as bref:

                # neur00 ############################################
                conf = {'host': 'localhost', 'bind': '127.0.0.1'}
                path = s_common.gendir(dirn, 'neuron')
                logger.debug('Bringing Neuron online')
                neur = s_neuron.Neuron(path, conf)
                bref.put('neur00', neur)

                root = neur.getCellAuth()
                addr = neur.getCellAddr()

                # blob00 ############################################
                path = s_common.gendir(dirn, 'blob00')
                authblob00 = neur.genCellAuth('blob00')
                s_msgpack.dumpfile(authblob00, os.path.join(path, 'cell.auth'))
                logger.debug('Bringing blob00 online')
                blob00 = s_axon.BlobCell(path, conf)
                bref.put('blob00', blob00)
                self.true(blob00.cellpool.neurwait(timeout=3))

                user = s_neuron.CellUser(root)
                blob00sess = user.open(blob00.getCellAddr(), timeout=3)
                bref.put('blob00sess', blob00sess)

                mesg = ('blob:stat', {})
                ok, retn = blob00sess.call(mesg, timeout=3)
                self.true(ok)
                self.eq(retn, {})  # Nothing there yet

                # blob01 ############################################
                path = s_common.gendir(dirn, 'blob01')
                authblob01 = neur.genCellAuth('blob01')
                s_msgpack.dumpfile(authblob01, os.path.join(path, 'cell.auth'))

                blob01conf = dict(conf)
                blob01conf['blob:cloneof'] = 'blob00@localhost'
                logger.debug('Bringing blob01 online')
                blob01 = s_axon.BlobCell(path, blob01conf)
                bref.put('blob01', blob01)
                self.true(blob01.cellpool.neurwait(timeout=3))
                blob01wait = blob01.waiter(1, 'blob:clone:rows')

                # axon00 ############################################
                path = s_common.gendir(dirn, 'axon00')
                authaxon00 = neur.genCellAuth('axon00')
                s_msgpack.dumpfile(authaxon00, os.path.join(path, 'cell.auth'))
                axonconf = {
                    'host': 'localhost',
                    'bind': '127.0.0.1',
                    'axon:blobs': ('blob00@localhost',),
                }
                logger.debug('Bringing axon00 online')
                axon00 = s_axon.AxonCell(path, axonconf)
                bref.put('axon00', axon00)
                self.true(axon00.cellpool.neurwait(timeout=3))
                #####################################################

                sess = user.open(axon00.getCellAddr(), timeout=3)
                bref.put('sess', sess)

                # wait for the axon to have blob00
                ready = False

                for i in range(30):

                    if axon00.blobs.items():
                        ready = True
                        break

                    time.sleep(0.1)

                self.true(ready)

                axon = s_axon.AxonClient(sess)
                blob = s_axon.BlobClient(blob00sess)

                self.eq((), tuple(axon.metrics()))
                self.eq((), tuple(blob.metrics()))

                self.len(1, axon.wants([asdfhash]))

                self.eq(1, axon.save([b'asdfasdf'], timeout=3))

                self.eq((), tuple(axon.metrics(offs=999999999)))
                self.eq((), tuple(blob.metrics(offs=99999999, timeout=3)))

                metrics = list(blob.metrics(timeout=3))
                self.len(1, metrics)
                self.eq(8, metrics[0][1].get('size'))
                self.eq(1, metrics[0][1].get('blocks'))

                self.len(0, axon.wants([asdfhash], timeout=3))

                self.eq(b'asdfasdf', b''.join(axon.bytes(asdfhash, timeout=3)))

                stat = axon.stat(timeout=3)
                self.eq(1, stat.get('files'))
                self.eq(8, stat.get('bytes'))

                # lets see if the bytes made it to the blob clone...
                self.nn(blob01wait.wait(timeout=10))

                newp = os.urandom(32)
                def loop():
                    s_common.spin(axon.bytes(newp))

                self.raises(s_exc.RetnErr, loop)

                qwerhash = hashlib.sha256(b'qwerqwer').digest()

                self.eq(qwerhash, axon.upload([b'qwer', b'qwer'], timeout=3))

                self.len(0, axon.wants([qwerhash]))
                self.eq(b'qwerqwer', b''.join(axon.bytes(qwerhash, timeout=3)))

                retn = list(axon.metrics(0, timeout=3))
                self.eq(retn[0][1].get('size'), 8)
                self.eq(retn[0][1].get('cell'), 'blob00@localhost')

<<<<<<< HEAD
                s_axon.blocksize = 1024

                # Try uploading a large file
                genr = s_common.chunks(bbuf, s_axon.blocksize)
                self.eq(bbufhash, axon.upload(genr, timeout=3))

                self.eq((), axon.wants([bbufhash], timeout=3))
=======
                # # Try uploading a large file
                # logger.debug('Largefile test')
                # self.eq(1, axon.save([bbuf], timeout=30))
                # self.eq((), axon.wants([bbufhash], timeout=30))
                # # Then retrieve it
                # self.eq(bbuf, b''.join(axon.bytes(bbufhash)))
>>>>>>> 0b34fa29

                # Try uploading a large file
                logger.debug('Largefile upload test')
                blob01wait = blob01.waiter(3, 'blob:clone:rows')
                self.true(axon.upload(chunks(bbuf, s_const.mebibyte * 1), timeout=30))
                self.eq((), axon.wants([bbufhash], timeout=30))
                self.eq(3, blob01wait.wait(10))
                # Then retrieve it
<<<<<<< HEAD
                testhash = hashlib.sha256()
                x = b''.join(axon.bytes(bbufhash, timeout=3))

                for byts in axon.bytes(bbufhash, timeout=3):
                    testhash.update(byts)

                self.eq(bbufhash, testhash.digest())
=======
                self.eq(bbuf, b''.join(axon.bytes(bbufhash)))
>>>>>>> 0b34fa29

                # Try storing a empty file
                logger.debug('Nullfile test')
                axon.save([b''])
                self.eq((), tuple(axon.wants([nullhash])))
                # Then retrieve it
                self.eq(b'', b''.join(axon.bytes(nullhash)))

                logger.debug('Shutdown / restart blob01 test')
                bref.pop('blob01')
                blob01.fini()
                self.true(blob01.isfini)
                axon.save([b'hehehaha'], timeout=3)
                self.eq((), axon.wants([hehahash], timeout=3))
                # Now bring blob01 back online
                logger.debug('Bringing blob01 back online')
                blob01 = s_axon.BlobCell(path, blob01conf)
                bref.put('blob01', blob01)
                self.true(blob01.cellpool.neurwait(timeout=3))
                blob01wait = blob01.waiter(1, 'blob:clone:rows')
                # Cloning should start up shortly
                self.nn(blob01wait.wait(10))

                # now let the busref tear down things and remake everything
                #logger.warning('Allowing busref to tear down the blob00/axon00/neuron00/blob01')<|MERGE_RESOLUTION|>--- conflicted
+++ resolved
@@ -10,7 +10,6 @@
 
 logger = logging.getLogger(__name__)
 
-#bbuf = s_const.mebibyte * 130 * b'\00'
 bbuf = b'V' * 32100
 
 nullhash = hashlib.sha256(b'').digest()
@@ -276,7 +275,6 @@
                 self.eq(retn[0][1].get('size'), 8)
                 self.eq(retn[0][1].get('cell'), 'blob00@localhost')
 
-<<<<<<< HEAD
                 s_axon.blocksize = 1024
 
                 # Try uploading a large file
@@ -284,33 +282,14 @@
                 self.eq(bbufhash, axon.upload(genr, timeout=3))
 
                 self.eq((), axon.wants([bbufhash], timeout=3))
-=======
-                # # Try uploading a large file
-                # logger.debug('Largefile test')
-                # self.eq(1, axon.save([bbuf], timeout=30))
-                # self.eq((), axon.wants([bbufhash], timeout=30))
-                # # Then retrieve it
-                # self.eq(bbuf, b''.join(axon.bytes(bbufhash)))
->>>>>>> 0b34fa29
-
-                # Try uploading a large file
-                logger.debug('Largefile upload test')
-                blob01wait = blob01.waiter(3, 'blob:clone:rows')
-                self.true(axon.upload(chunks(bbuf, s_const.mebibyte * 1), timeout=30))
-                self.eq((), axon.wants([bbufhash], timeout=30))
-                self.eq(3, blob01wait.wait(10))
+
                 # Then retrieve it
-<<<<<<< HEAD
                 testhash = hashlib.sha256()
-                x = b''.join(axon.bytes(bbufhash, timeout=3))
 
                 for byts in axon.bytes(bbufhash, timeout=3):
                     testhash.update(byts)
 
                 self.eq(bbufhash, testhash.digest())
-=======
-                self.eq(bbuf, b''.join(axon.bytes(bbufhash)))
->>>>>>> 0b34fa29
 
                 # Try storing a empty file
                 logger.debug('Nullfile test')
@@ -332,7 +311,4 @@
                 self.true(blob01.cellpool.neurwait(timeout=3))
                 blob01wait = blob01.waiter(1, 'blob:clone:rows')
                 # Cloning should start up shortly
-                self.nn(blob01wait.wait(10))
-
-                # now let the busref tear down things and remake everything
-                #logger.warning('Allowing busref to tear down the blob00/axon00/neuron00/blob01')+                self.nn(blob01wait.wait(10))