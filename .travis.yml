os:
    - linux
language: python
python:
    - "2.7"
    - "3.4"
install:
<<<<<<< HEAD
    - pip install msgpack-python tornado requests cryptography psycopg2 coverage
    - echo $TRAVIS_PYTHON_VERSION
    - docker build -t vertexproject/synapse -f synapse/docker/synapse_dockerfile . \
    - docker build -t vertexproject/cortex_ram -f synapse/docker/cortex/ram_dockerfile . \
    - docker build -t vertexproject/cortex_sqlite -f synapse/docker/cortex/sqlite_dockerfile . \
    - docker build -t vertexproject/cortex_pg -f synapse/docker/cortex/postgres_9.5_dockerfile . \
    - docker run -d -p 127.0.0.1:47320:47322 --name cortex_ram vertexproject/cortex_ram \
    - docker run -d -p 127.0.0.1:47321:47322 --name cortex_sqlite vertexproject/cortex_sqlite \
    - docker run -d -p 127.0.0.1:47322:47322 --name cortex_pg vertexproject/cortex_pg
script: nosetests --verbosity=3 -x --with-coverage
services: 
    - postgresql
    - docker
=======
    - pip install msgpack-python tornado requests cryptography psycopg2 coveralls
script: nosetests --verbosity=3 -x --with-coverage --cover-package=synapse
services: postgresql
>>>>>>> c8960144
before_script:
    - psql -c 'create database syn_test;' -U postgres
    - echo $TRAVIS_PYTHON_VERSION
    - docker ps | grep -q cortex_ram \
    - docker ps | grep -q cortex_sqlite \
    - docker ps | grep -q cortex_pg \
    - docker ps -a \
    - nc -v -w 4 127.0.0.1 47320 \
    - nc -v -w 4 127.0.0.1 47321 \
    - nc -v -w 8 127.0.0.1 47322
env:
    - SYN_COR_PG_DB=syn_test
<<<<<<< HEAD
    - SYN_DOCKER=1
=======

after_success:
    - coveralls
>>>>>>> c8960144
<|MERGE_RESOLUTION|>--- conflicted
+++ resolved
@@ -5,8 +5,7 @@
     - "2.7"
     - "3.4"
 install:
-<<<<<<< HEAD
-    - pip install msgpack-python tornado requests cryptography psycopg2 coverage
+    - pip install msgpack-python tornado requests cryptography psycopg2 coverage coveralls
     - echo $TRAVIS_PYTHON_VERSION
     - docker build -t vertexproject/synapse -f synapse/docker/synapse_dockerfile . \
     - docker build -t vertexproject/cortex_ram -f synapse/docker/cortex/ram_dockerfile . \
@@ -15,15 +14,10 @@
     - docker run -d -p 127.0.0.1:47320:47322 --name cortex_ram vertexproject/cortex_ram \
     - docker run -d -p 127.0.0.1:47321:47322 --name cortex_sqlite vertexproject/cortex_sqlite \
     - docker run -d -p 127.0.0.1:47322:47322 --name cortex_pg vertexproject/cortex_pg
-script: nosetests --verbosity=3 -x --with-coverage
+script: nosetests --verbosity=3 -x --with-coverage --cover-package=synapse
 services: 
     - postgresql
     - docker
-=======
-    - pip install msgpack-python tornado requests cryptography psycopg2 coveralls
-script: nosetests --verbosity=3 -x --with-coverage --cover-package=synapse
-services: postgresql
->>>>>>> c8960144
 before_script:
     - psql -c 'create database syn_test;' -U postgres
     - echo $TRAVIS_PYTHON_VERSION
@@ -36,10 +30,7 @@
     - nc -v -w 8 127.0.0.1 47322
 env:
     - SYN_COR_PG_DB=syn_test
-<<<<<<< HEAD
     - SYN_DOCKER=1
-=======
 
 after_success:
-    - coveralls
->>>>>>> c8960144
+    - coveralls